--- conflicted
+++ resolved
@@ -60,16 +60,10 @@
 
     // TODO: Locking around this state
     private RootBuildState rootBuild;
-<<<<<<< HEAD
     private Function<RootBuildState, IncludedBuildState> rootIncludedBuildWrapperFactory;
-    private final Map<BuildIdentifier, BuildState> buildsByIdentifier = Maps.newHashMap();
-    private final Map<File, IncludedBuildState> includedBuildsByRootDir = Maps.newLinkedHashMap();
-    private final Map<Path, File> includedBuildDirectoriesByPath = Maps.newLinkedHashMap();
-=======
     private final Map<BuildIdentifier, BuildState> buildsByIdentifier = new HashMap<>();
     private final Map<File, IncludedBuildState> includedBuildsByRootDir = new LinkedHashMap<>();
     private final Map<Path, File> includedBuildDirectoriesByPath = new LinkedHashMap<>();
->>>>>>> ac4219c7
     private final Deque<IncludedBuildState> pendingIncludedBuilds = new ArrayDeque<>();
 
     public DefaultIncludedBuildRegistry(BuildTreeState owner, IncludedBuildFactory includedBuildFactory, IncludedBuildDependencySubstitutionsBuilder dependencySubstitutionsBuilder, GradleLauncherFactory gradleLauncherFactory, ListenerManager listenerManager) {
