--- conflicted
+++ resolved
@@ -1,5 +1,3 @@
-<<<<<<< HEAD
-=======
 Gradle 2.8 delivers performance improvements and a collection of general fixes and enhancements.
 
 Large builds with many source files should see major improvements in incremental build speed.
@@ -15,16 +13,10 @@
 A Gradle release would not be complete without contributions from the wonderful Gradle community.
 This release provides support for file name encoding in Zip files, support for more PMD features and other fixes from community pull requests.
 
->>>>>>> 00dbcfa0
 ## New and noteworthy
 
 Here are the new features introduced in this Gradle release.
 
-<<<<<<< HEAD
-<!--
-IMPORTANT: if this is a patch release, ensure that a prominent link is included in the foreword to all releases of the same minor stream.
-Add-->
-=======
 ### Faster incremental builds
 
 One of Gradle's key features is the ability to perform “incremental builds”.
@@ -52,7 +44,6 @@
 
 The reduction in compilation time per script is dependent on the size and complexity of script.
 Additionally, the reduction for the entire build is dependent on the number of build scripts that need to be compiled.
->>>>>>> 00dbcfa0
 
 <!--
 ### Example new and noteworthy
@@ -145,11 +136,6 @@
 
 ## Potential breaking changes
 
-<<<<<<< HEAD
-<!--
-### Example breaking change
--->
-=======
 ### Upgraded to Groovy 2.4.4
 
 The Gradle API now uses Groovy 2.4.4. Previously, it was using Groovy 2.3.10. This change should be transparent to the majority of users; however, it can imply some minor breaking changes.
@@ -201,7 +187,6 @@
 however, additional instances cannot be added. This capability will be added again in a later release, to allow rules based plugins to define arbitrary class directory binaries.
 - The Java plugins do not add instances to the `binaries` container until they are required by rules. Previously, the plugins would add these instances eagerly when the
 source set was defined.
->>>>>>> 00dbcfa0
 
 ## External contributions
 
