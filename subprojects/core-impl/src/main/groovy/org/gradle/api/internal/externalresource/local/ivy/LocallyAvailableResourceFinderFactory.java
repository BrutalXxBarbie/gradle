--- conflicted
+++ resolved
@@ -67,19 +67,6 @@
         // Milestone 3
         addForPattern(finders, "../cache", "[organisation]/[module](/[branch])/[type]s/[artifact]-[revision](-[classifier])(.[ext])");
 
-
-<<<<<<< HEAD
-        // Maven local
-        try {
-            File localMavenRepository = localMavenRepositoryLocator.getLocalMavenRepository();
-            if (localMavenRepository.exists()) {
-                addForPattern(finders, localMavenRepository, "[organisation-path]/[module]/[revision]/[artifact]-[revision](-[classifier])(.[ext])");
-            }
-        } catch (CannotLocateLocalMavenRepositoryException ex) {
-            finders.add(new NoMavenLocalRepositoryResourceFinder(ex));
-        }
-=======
->>>>>>> 1dda9aa9
         return new CompositeLocallyAvailableResourceFinder<ArtifactRevisionId>(finders);
     }
 
