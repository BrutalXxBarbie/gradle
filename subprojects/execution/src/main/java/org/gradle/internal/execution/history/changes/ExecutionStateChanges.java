/*
 * Copyright 2013 the original author or authors.
 *
 * Licensed under the Apache License, Version 2.0 (the "License");
 * you may not use this file except in compliance with the License.
 * You may obtain a copy of the License at
 *
 *      http://www.apache.org/licenses/LICENSE-2.0
 *
 * Unless required by applicable law or agreed to in writing, software
 * distributed under the License is distributed on an "AS IS" BASIS,
 * WITHOUT WARRANTIES OR CONDITIONS OF ANY KIND, either express or implied.
 * See the License for the specific language governing permissions and
 * limitations under the License.
 */

package org.gradle.internal.execution.history.changes;

import com.google.common.collect.ImmutableList;

/**
 * Represents the complete changes in execution state
 */
public interface ExecutionStateChanges {

    /**
     * Returns all change messages for inputs and outputs.
     */
    ImmutableList<String> getAllChangeMessages();

<<<<<<< HEAD
    InputChangesInternal createInputChanges();
=======
    /**
     * Creates the input changes for the given.
     *
     * @param incrementalParameterNameByValue Mapping from the actual value of to the parameter name.
     */
    InputChangesInternal createInputChanges(ImmutableMultimap<Object, String> incrementalParameterNameByValue);

    /**
     * Turn these changes into ones forcing a rebuild with the given reason.
     */
    ExecutionStateChanges withEnforcedRebuild(String rebuildReason);
>>>>>>> 81d936e2
}<|MERGE_RESOLUTION|>--- conflicted
+++ resolved
@@ -28,19 +28,10 @@
      */
     ImmutableList<String> getAllChangeMessages();
 
-<<<<<<< HEAD
     InputChangesInternal createInputChanges();
-=======
-    /**
-     * Creates the input changes for the given.
-     *
-     * @param incrementalParameterNameByValue Mapping from the actual value of to the parameter name.
-     */
-    InputChangesInternal createInputChanges(ImmutableMultimap<Object, String> incrementalParameterNameByValue);
 
     /**
      * Turn these changes into ones forcing a rebuild with the given reason.
      */
     ExecutionStateChanges withEnforcedRebuild(String rebuildReason);
->>>>>>> 81d936e2
 }